--- conflicted
+++ resolved
@@ -363,11 +363,6 @@
         self.printInfo(selected)
         self._population = list(selected)
         self._children = []
-<<<<<<< HEAD
-=======
-        # TEMP until seleciton functions work
-        # self._population = self._population[0:50] + self._children[0:50]
->>>>>>> 598fb7df
 
     def selectParents(self):
         """Select parents for the genetic algorithm."""
@@ -385,7 +380,6 @@
                 parents.append(parent)
         return parents
 
-<<<<<<< HEAD
     def printInfo(self, population):
         temp_set = set(population)
         print("Num unqique routes = ", len(temp_set))
@@ -397,17 +391,17 @@
                 temp_set.add(p)
         print("Num of solutions", num_sol)
         print("Num of unique valid solutions", len(temp_set))
-=======
+
     def getSelectableOptions(self, population):
         # Using string version of the population as key for now (inefficient)
         key = str(population)
-        
+
         # Create a copy of the initial population from which to begin selecting
         if not key in self.selectableOptionsMap:
             self.selectableOptionsMap[key] = population.copy()
 
         return self.selectableOptionsMap[key]
-    
+
     def updateSelectableOptions(self, population, selection):
         # Retrieve the subset of items that have yet to be selected
         selectableOptions = self.getSelectableOptions(population)
@@ -418,13 +412,12 @@
         # When last item has been selected, set us up for a reload of the full population
         if len(selectableOptions) == 0:
             self.selectableOptionsMap.pop(str(population))
->>>>>>> 598fb7df
 
     def rouletteSelection(self, population):
         """Perform roulette selection for the genetic algorithm."""
         # Get items not yet selected
         selectableOptions = self.getSelectableOptions(population)
-        
+
         # Create an array of inverted (and scaled) fitness values (so smaller values win)
         fitnessValues = [((1 / city._fitness)) for city in selectableOptions]
         print(str(fitnessValues))
@@ -439,48 +432,50 @@
 
         partialSum = 0.0
         for city in selectableOptions:
-            partialSum += (1 / city._fitness)
+            partialSum += 1 / city._fitness
             if partialSum >= rand:
                 self.updateSelectableOptions(population, city)
                 return city
 
     def tournamentSelection(self, population, tournamentSize=5):
         """Perform tournament selection for the genetic algorithm."""
-        '''Note that the tournamentSize parameter sets the number 
+        """Note that the tournamentSize parameter sets the number 
         of solutions that will compete in each tournament. The higher 
         the value of tournamentSize, the stronger the selection pressure will be, 
         and the more likely it is that the best solutions will be selected as parents. 
         However, larger tournaments also increase the risk of premature convergence, 
         because they reduce the diversity of the population. Therefore, you should 
         experiment with different values of tournamentSize to find the one that works 
-        best for your problem.'''
+        best for your problem."""
         # Initial array of candidates for selection
         participants = []
 
         # Get items not yet selected
         selectableOptions = self.getSelectableOptions(population)
-    
+
         for i in range(tournamentSize):
-            selectedCity = selectableOptions[random.randint(0, len(selectableOptions) - 1)]
+            selectedCity = selectableOptions[
+                random.randint(0, len(selectableOptions) - 1)
+            ]
             participants.append(selectedCity)
-        
+
         print("participants:" + str(participants))
 
         # Pick the minimum value among candidates for selection
         selection = min(participants, key=lambda x: x._fitness)
-    
+
         # Update options to remove the selection from future consideration
         self.updateSelectableOptions(population, selection)
-    
+
         return selection
 
     def rankedSelection(self, population):
         """Perform ranked selection for the genetic algorithm."""
         # Get items not yet selected
         selectableOptions = self.getSelectableOptions(population)
-    
+
         # Sort the solutions by their fitness scores
-        #selectableOptions = sorted(population)
+        # selectableOptions = sorted(population)
         selectableOptions.sort(key=lambda city: city._fitness)
 
         # Assign ranks to each solution
@@ -502,7 +497,9 @@
                 self.updateSelectableOptions(population, city)
                 return city
 
-    def fitnessScalingSelection(self, population): # TODO: fix bug causing None to be selected
+    def fitnessScalingSelection(
+        self, population
+    ):  # TODO: fix bug causing None to be selected
         # consider making this a check box rather than one of the drop
         # down options since it can be used with a selection
         """Perform fitness scaling selection for the genetic algorithm."""
@@ -512,20 +509,22 @@
         fitnessValues = [city._fitness for city in selectableOptions]
         minFitness = min(fitnessValues)
         maxFitness = max(fitnessValues)
-        
+
         # Scale values to fit in the 0 - 100 range
         scaledValues = {}
 
         for city in selectableOptions:
             if maxFitness != minFitness:
-                scaledVal = (city._fitness - minFitness) * (100 / (maxFitness - minFitness))
+                scaledVal = (city._fitness - minFitness) * (
+                    100 / (maxFitness - minFitness)
+                )
             else:
                 scaledVal = 0
-            
+
             scaledValues[city] = scaledVal
 
         # Roulette selection among the scale values, just because...
-    
+
         # Create an array of inverted (and scaled) fitness values (so smaller values win)
         fitnessValues = []
         for city in selectableOptions:
@@ -535,21 +534,21 @@
                 fitnessValues.append(0)
 
         totalFitness = sum(fitnessValues)
-            
+
         # Pick a random number in the range of our fitness sum
         rand = random.randint(0, int(totalFitness))
         # print("scaled values: " + str(scaledValues))
         print("total fitness: " + str(totalFitness))
         print("rand: " + str(rand))
-    
+
         partialSum = 0
         for city in selectableOptions:
             if scaledValues[city] != 0:
-                partialSum += (1 / scaledValues[city] * 1000)
-            
+                partialSum += 1 / scaledValues[city] * 1000
+
             if partialSum >= rand or len(selectableOptions) == 1:
                 print("partial sum: " + str(partialSum))
-                #if len(selectableOptions) == 1:
+                # if len(selectableOptions) == 1:
                 #    print("Handling special 'end cap' case")
                 self.updateSelectableOptions(population, city)
 
